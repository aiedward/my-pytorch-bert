--- conflicted
+++ resolved
@@ -177,11 +177,8 @@
     for k, v in self.vocab.items():
       if k == '[UNK]':
         self.unk_idx = v
-<<<<<<< HEAD
-=======
       if  k == '<unk>':
         self.unk_idx = v
->>>>>>> 3e0465b8
       if k == '[PAD]':
         self.pad_idx = v
       if k == '[MASK]':  # Control character [MASK] Last?
